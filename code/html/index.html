--- conflicted
+++ resolved
@@ -242,13 +242,8 @@
                                 </div>
 
                                 <div class="pure-g module module-fauxmo">
-<<<<<<< HEAD
-                                    <div class="pure-u-1 pure-u-sm-1-4"><label for="fauxmoEnabled">Enable WeMo emulation</label></div>
+                                    <div class="pure-u-1 pure-u-sm-1-4"><label for="fauxmoEnabled">Alexa integration</label></div>
                                     <div class="pure-u-1 pure-u-sm-1-4"><input type="checkbox" name="fauxmoEnabled" tabindex="6" /></div>
-=======
-                                    <div class="pure-u-1 pure-u-sm-1-4"><label for="fauxmoEnabled">Alexa integration</label></div>
-                                    <div class="pure-u-1 pure-u-sm-1-4"><input type="checkbox" name="fauxmoEnabled" /></div>
->>>>>>> fc20d626
                                 </div>
 
                             </fieldset>
