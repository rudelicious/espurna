--- conflicted
+++ resolved
@@ -29,14 +29,9 @@
 #include <ESPAsyncWebServer.h>
 #include <AsyncMqttClient.h>
 #include "FS.h"
-<<<<<<< HEAD
-String getSetting(const String& key, String defaultValue = "");
-bool relayStatus(unsigned char id, bool status, bool report = true);
 void mqttRegister(void (*callback)(unsigned int, const char *, const char *));
-=======
 template<typename T> bool setSetting(const String& key, T value);
 template<typename T> String getSetting(const String& key, T defaultValue);
->>>>>>> cd8aaf95
 
 // -----------------------------------------------------------------------------
 // METHODS
