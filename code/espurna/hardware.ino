/*

HARDWARE MODULE

Copyright (C) 2016-2017 by Xose Pérez <xose dot perez at gmail dot com>

*/

/*

The goal of this file is to store board configuration values in EEPROM so
the migration to future version 2 will be straigh forward.

*/

<<<<<<< HEAD
=======

#define RELAY_PROVIDER_RELAY    0
#define RELAY_PROVIDER_DUAL     1
#define RELAY_PROVIDER_LIGHT    2
#define RELAY_PROVIDER_RFBRIDGE 3

#define LIGHT_PROVIDER_NONE     0
#define LIGHT_PROVIDER_WS2812   1
#define LIGHT_PROVIDER_RGB      2
#define LIGHT_PROVIDER_RGBW     3
#define LIGHT_PROVIDER_MY9192   4

>>>>>>> 068d1a90
void hwUpwardsCompatibility() {

    unsigned int board = getSetting("board", 0).toInt();
    if (board > 0) return;

    #ifdef NODEMCUV2
        setSetting("board", 2);
        setSetting("ledGPIO", 1, 2);
        setSetting("ledLogic", 1, 1);
        setSetting("btnGPIO", 1, 0);
        setSetting("btnRelay", 1, 1);
        setSetting("relayGPIO", 1, 12);
        setSetting("relayLogic", 1, 0);
    #endif

    #ifdef D1_RELAYSHIELD
        setSetting("board", 3);
        setSetting("ledGPIO", 1, 2);
        setSetting("ledLogic", 1, 1);
        setSetting("relayGPIO", 1, 5);
        setSetting("relayLogic", 1, 0);
    #endif

    #ifdef SONOFF
        setSetting("board", 4);
        setSetting("ledGPIO", 1, 13);
        setSetting("ledLogic", 1, 1);
        setSetting("btnGPIO", 1, 0);
        setSetting("btnRelay", 1, 1);
        setSetting("relayGPIO", 1, 12);
        setSetting("relayLogic", 1, 0);
    #endif

    #ifdef SONOFF_TH
        setSetting("board", 5);
        setSetting("ledGPIO", 1, 13);
        setSetting("ledLogic", 1, 1);
        setSetting("btnGPIO", 1, 0);
        setSetting("btnRelay", 1, 1);
        setSetting("relayGPIO", 1, 12);
        setSetting("relayLogic", 1, 0);
    #endif

    #ifdef SONOFF_SV
        setSetting("board", 6);
        setSetting("ledGPIO", 1, 13);
        setSetting("ledLogic", 1, 1);
        setSetting("btnGPIO", 1, 0);
        setSetting("btnRelay", 1, 1);
        setSetting("relayGPIO", 1, 12);
        setSetting("relayLogic", 1, 0);
    #endif

    #ifdef SONOFF_TOUCH
        setSetting("board", 7);
        setSetting("ledGPIO", 1, 13);
        setSetting("ledLogic", 1, 1);
        setSetting("btnGPIO", 1, 0);
        setSetting("btnRelay", 1, 1);
        setSetting("relayGPIO", 1, 12);
        setSetting("relayLogic", 1, 0);
    #endif

    #ifdef SONOFF_POW
        setSetting("board", 8);
        setSetting("ledGPIO", 1, 15);
        setSetting("ledLogic", 1, 1);
        setSetting("btnGPIO", 1, 0);
        setSetting("btnRelay", 1, 1);
        setSetting("relayGPIO", 1, 12);
        setSetting("relayLogic", 1, 0);
    #endif

    #ifdef SONOFF_DUAL
        setSetting("board", 9);
        setSetting("ledGPIO", 1, 13);
        setSetting("ledLogic", 1, 1);
        setSetting("btnRelay", 3, 1);
        setSetting("relayProvider", RELAY_PROVIDER_DUAL);
    #endif

    #ifdef ITEAD_1CH_INCHING
        setSetting("board", 10);
        setSetting("ledGPIO", 1, 13);
        setSetting("ledLogic", 1, 1);
        setSetting("btnGPIO", 1, 0);
        setSetting("btnRelay", 1, 1);
        setSetting("relayGPIO", 1, 12);
        setSetting("relayLogic", 1, 0);
    #endif

    #ifdef SONOFF_4CH
        setSetting("board", 11);
        setSetting("ledGPIO", 1, 13);
        setSetting("ledLogic", 1, 1);
        setSetting("btnGPIO", 1, 0);
        setSetting("btnGPIO", 2, 9);
        setSetting("btnGPIO", 3, 10);
        setSetting("btnGPIO", 4, 14);
        setSetting("btnRelay", 1, 2);
        setSetting("btnRelay", 2, 3);
        setSetting("btnRelay", 3, 4);
        setSetting("btnRelay", 4, 0);
        setSetting("relayGPIO", 1, 12);
        setSetting("relayGPIO", 2, 5);
        setSetting("relayGPIO", 3, 4);
        setSetting("relayGPIO", 4, 15);
        setSetting("relayLogic", 1, 0);
        setSetting("relayLogic", 2, 0);
        setSetting("relayLogic", 3, 0);
        setSetting("relayLogic", 4, 0);
    #endif

    #ifdef SLAMPHER
        setSetting("board", 12);
        setSetting("ledGPIO", 1, 13);
        setSetting("ledLogic", 1, 1);
        setSetting("btnGPIO", 1, 0);
        setSetting("btnRelay", 1, 1);
        setSetting("relayGPIO", 1, 12);
        setSetting("relayLogic", 1, 0);
    #endif

    #ifdef S20
        setSetting("board", 13);
        setSetting("ledGPIO", 1, 13);
        setSetting("ledLogic", 1, 1);
        setSetting("btnGPIO", 1, 0);
        setSetting("btnRelay", 1, 1);
        setSetting("relayGPIO", 1, 12);
        setSetting("relayLogic", 1, 0);
    #endif

    #ifdef ESP_RELAY_BOARD
        setSetting("board", 14);
        setSetting("ledGPIO", 1, 16);
        setSetting("ledLogic", 1, 0);
        setSetting("btnGPIO", 1, 0);
        setSetting("btnGPIO", 2, 2);
        setSetting("btnRelay", 1, 1);
        setSetting("btnRelay", 2, 2);
        setSetting("relayGPIO", 1, 12);
        setSetting("relayGPIO", 2, 13);
        setSetting("relayLogic", 1, 0);
        setSetting("relayLogic", 2, 0);
    #endif

    #ifdef ECOPLUG
        setSetting("board", 15);
        setSetting("ledGPIO", 1, 2);
        setSetting("ledLogic", 1, 0);
        setSetting("btnGPIO", 1, 13);
        setSetting("btnRelay", 1, 1);
        setSetting("relayGPIO", 1, 15);
        setSetting("relayLogic", 1, 0);
    #endif

    #ifdef WIFI_RELAY_NC
        setSetting("board", 16);
        setSetting("btnGPIO", 1, 12);
        setSetting("btnGPIO", 2, 13);
        setSetting("btnRelay", 1, 1);
        setSetting("btnRelay", 2, 2);
        setSetting("relayGPIO", 1, 2);
        setSetting("relayGPIO", 2, 14);
        setSetting("relayLogic", 1, 1);
        setSetting("relayLogic", 2, 1);
    #endif

    #ifdef WIFI_RELAY_NO
        setSetting("board", 17);
        setSetting("btnGPIO", 1, 12);
        setSetting("btnGPIO", 2, 13);
        setSetting("btnRelay", 1, 1);
        setSetting("btnRelay", 2, 2);
        setSetting("relayGPIO", 1, 2);
        setSetting("relayGPIO", 2, 14);
        setSetting("relayLogic", 1, 0);
        setSetting("relayLogic", 2, 0);
    #endif

    #ifdef MQTT_RELAY
        setSetting("board", 18);
        setSetting("ledGPIO", 1, 16);
        setSetting("ledLogic", 1, 1);
        setSetting("btnGPIO", 1, 0);
        setSetting("btnRelay", 1, 1);
        setSetting("relayGPIO", 1, 12);
        setSetting("relayLogic", 1, 0);
    #endif

    #ifdef WIFI_RELAYS_BOARD_KIT
        setSetting("board", 19);
        setSetting("relayGPIO", 1, 0);
        setSetting("relayLogic", 1, 1);
        setSetting("relayGPIO", 2, 2);
        setSetting("relayLogic", 2, 1);
    #endif

    #ifdef AI_LIGHT
        setSetting("board", 20);
        setSetting("relayProvider", RELAY_PROVIDER_LIGHT);
        setSetting("lightProvider", LIGHT_PROVIDER_MY9192);
        setSetting("myDIGPIO", 13);
        setSetting("myDCKIGPIO", 15);
    #endif

    #ifdef LED_CONTROLLER
        setSetting("board", 21);
        setSetting("relayProvider", RELAY_PROVIDER_LIGHT);
        setSetting("lightProvider", LIGHT_PROVIDER_DIMMER);
        setSetting("ledGPIO", 1, 2);
        setSetting("ledLogic", 1, 1);
        setSetting("ch1GPIO", 14);
        setSetting("ch2GPIO", 5);
        setSetting("ch3GPIO", 12);
        setSetting("ch4GPIO", 13);
        setSetting("ch1Logic", 0);
        setSetting("ch2Logic", 0);
        setSetting("ch3Logic", 0);
        setSetting("ch4Logic", 0);
    #endif

    #ifdef ITEAD_MOTOR
        setSetting("board", 22);
        setSetting("ledGPIO", 1, 13);
        setSetting("ledLogic", 1, 1);
        setSetting("btnGPIO", 1, 0);
        setSetting("btnRelay", 1, 1);
        setSetting("relayGPIO", 1, 12);
        setSetting("relayLogic", 1, 0);
    #endif

    #ifdef ESPURNA_H
        setSetting("board", 23);
        setSetting("ledGPIO", 1, 5);
        setSetting("ledLogic", 1, 0);
        setSetting("btnGPIO", 1, 4);
        setSetting("btnRelay", 1, 1);
        setSetting("relayGPIO", 1, 12);
        setSetting("relayLogic", 1, 1);
    #endif

    #ifdef H801_LED_CONTROLLER
        setSetting("board", 24);
        setSetting("relayProvider", RELAY_PROVIDER_LIGHT);
        setSetting("lightProvider", LIGHT_PROVIDER_DIMMER);
        setSetting("ledGPIO", 5, 1);
        setSetting("ledLogic", 1, 1);
        setSetting("ch1GPIO", 15);
        setSetting("ch2GPIO", 13);
        setSetting("ch3GPIO", 12);
        setSetting("ch4GPIO", 14);
        setSetting("ch5GPIO", 4);
        setSetting("ch1Logic", 0);
        setSetting("ch2Logic", 0);
        setSetting("ch3Logic", 0);
        setSetting("ch4Logic", 0);
        setSetting("ch5Logic", 0);
    #endif

    #ifdef ITEAD_BNSZ01
        setSetting("board", 25);
        setSetting("relayProvider", RELAY_PROVIDER_LIGHT);
        setSetting("lightProvider", LIGHT_PROVIDER_DIMMER);
        setSetting("ledGPIO", 13, 1);
        setSetting("ledLogic", 1, 1);
        setSetting("ch1GPIO", 12);
        setSetting("ch1Logic", 0);
    #endif

    #ifdef SONOFF_RFBRIDGE
        setSetting("board", 26);
        setSetting("ledGPIO", 1, 13);
        setSetting("ledLogic", 1, 1);
        setSetting("btnGPIO", 1, 0);
        setSetting("relayProvider", RELAY_PROVIDER_RFBRIDGE);
    #endif

    saveSettings();

}<|MERGE_RESOLUTION|>--- conflicted
+++ resolved
@@ -13,21 +13,6 @@
 
 */
 
-<<<<<<< HEAD
-=======
-
-#define RELAY_PROVIDER_RELAY    0
-#define RELAY_PROVIDER_DUAL     1
-#define RELAY_PROVIDER_LIGHT    2
-#define RELAY_PROVIDER_RFBRIDGE 3
-
-#define LIGHT_PROVIDER_NONE     0
-#define LIGHT_PROVIDER_WS2812   1
-#define LIGHT_PROVIDER_RGB      2
-#define LIGHT_PROVIDER_RGBW     3
-#define LIGHT_PROVIDER_MY9192   4
-
->>>>>>> 068d1a90
 void hwUpwardsCompatibility() {
 
     unsigned int board = getSetting("board", 0).toInt();
