/*

SENSOR MODULE

Copyright (C) 2016-2018 by Xose Pérez <xose dot perez at gmail dot com>

*/

#if SENSOR_SUPPORT

#include <vector>
#include "filters/MaxFilter.h"
#include "filters/MedianFilter.h"
#include "filters/MovingAverageFilter.h"
#include "sensors/BaseSensor.h"

typedef struct {
    BaseSensor * sensor;        // Sensor object
    BaseFilter * filter;        // Filter object
    unsigned char local;        // Local index in its provider
    unsigned char type;         // Type of measurement
    unsigned char global;       // Global index in its type
    double current;             // Current (last) value, unfiltered
    double filtered;            // Filtered (averaged) value
    double reported;            // Last reported value
    double min_change;          // Minimum value change to report
} sensor_magnitude_t;

std::vector<BaseSensor *> _sensors;
std::vector<sensor_magnitude_t> _magnitudes;
bool _sensors_ready = false;

unsigned char _counts[MAGNITUDE_MAX];
bool _sensor_realtime = API_REAL_TIME_VALUES;
unsigned long _sensor_read_interval = 1000 * SENSOR_READ_INTERVAL;
unsigned char _sensor_report_every = SENSOR_REPORT_EVERY;
unsigned char _sensor_power_units = SENSOR_POWER_UNITS;
unsigned char _sensor_energy_units = SENSOR_ENERGY_UNITS;
unsigned char _sensor_temperature_units = SENSOR_TEMPERATURE_UNITS;
double _sensor_temperature_correction = SENSOR_TEMPERATURE_CORRECTION;
double _sensor_humidity_correction = SENSOR_HUMIDITY_CORRECTION;

String _sensor_energy_reset_ts = String();

// -----------------------------------------------------------------------------
// Private
// -----------------------------------------------------------------------------

unsigned char _magnitudeDecimals(unsigned char type) {

    // Hardcoded decimals (these should be linked to the unit, instead of the magnitude)

    if (type == MAGNITUDE_ENERGY ||
        type == MAGNITUDE_ENERGY_DELTA) {
        if (_sensor_energy_units == ENERGY_KWH) return 3;
    }
    if (type == MAGNITUDE_POWER_ACTIVE ||
        type == MAGNITUDE_POWER_APPARENT ||
        type == MAGNITUDE_POWER_REACTIVE) {
        if (_sensor_power_units == POWER_KILOWATTS) return 3;
    }
    if (type < MAGNITUDE_MAX) return pgm_read_byte(magnitude_decimals + type);
    return 0;

}

double _magnitudeProcess(unsigned char type, double value) {

    // Hardcoded conversions (these should be linked to the unit, instead of the magnitude)

    if (type == MAGNITUDE_TEMPERATURE) {
        if (_sensor_temperature_units == TMP_FAHRENHEIT) value = value * 1.8 + 32;
        value = value + _sensor_temperature_correction;
    }

    if (type == MAGNITUDE_HUMIDITY) {
        value = constrain(value + _sensor_humidity_correction, 0, 100);
    }

    if (type == MAGNITUDE_ENERGY ||
        type == MAGNITUDE_ENERGY_DELTA) {
        if (_sensor_energy_units == ENERGY_KWH) value = value  / 3600000;
    }
    if (type == MAGNITUDE_POWER_ACTIVE ||
        type == MAGNITUDE_POWER_APPARENT ||
        type == MAGNITUDE_POWER_REACTIVE) {
        if (_sensor_power_units == POWER_KILOWATTS) value = value  / 1000;
    }

    return roundTo(value, _magnitudeDecimals(type));

}

// -----------------------------------------------------------------------------

#if WEB_SUPPORT

bool _sensorWebSocketOnReceive(const char * key, JsonVariant& value) {
    if (strncmp(key, "pwr", 3) == 0) return true;
    if (strncmp(key, "sns", 3) == 0) return true;
    if (strncmp(key, "tmp", 3) == 0) return true;
    if (strncmp(key, "hum", 3) == 0) return true;
    if (strncmp(key, "energy", 6) == 0) return true;
    return false;
}

void _sensorWebSocketSendData(JsonObject& root) {

    char buffer[10];
    bool hasTemperature = false;
    bool hasHumidity = false;

    JsonArray& list = root.createNestedArray("magnitudes");
    for (unsigned char i=0; i<_magnitudes.size(); i++) {

        sensor_magnitude_t magnitude = _magnitudes[i];
        if (magnitude.type == MAGNITUDE_EVENT) continue;
        
        unsigned char decimals = _magnitudeDecimals(magnitude.type);
        dtostrf(magnitude.current, 1-sizeof(buffer), decimals, buffer);

        JsonObject& element = list.createNestedObject();
        element["index"] = int(magnitude.global);
        element["type"] = int(magnitude.type);
        element["value"] = String(buffer);
        element["units"] = magnitudeUnits(magnitude.type);
        element["error"] = magnitude.sensor->error();

        if (magnitude.type == MAGNITUDE_ENERGY) {
            if (_sensor_energy_reset_ts.length() == 0) _sensorReset();
            element["description"] = magnitude.sensor->slot(magnitude.local) + _sensor_energy_reset_ts;
        } else {
            element["description"] = magnitude.sensor->slot(magnitude.local);
        }

        if (magnitude.type == MAGNITUDE_TEMPERATURE) hasTemperature = true;
        if (magnitude.type == MAGNITUDE_HUMIDITY) hasHumidity = true;

    }

    if (hasTemperature) root["temperatureVisible"] = 1;
    if (hasHumidity) root["humidityVisible"] = 1;

}

void _sensorWebSocketStart(JsonObject& root) {

    for (unsigned char i=0; i<_sensors.size(); i++) {

        BaseSensor * sensor = _sensors[i];

        #if EMON_ANALOG_SUPPORT
            if (sensor->getID() == SENSOR_EMON_ANALOG_ID) {
                root["emonVisible"] = 1;
                root["pwrVisible"] = 1;
                root["pwrVoltage"] = ((EmonAnalogSensor *) sensor)->getVoltage();
            }
        #endif

        #if HLW8012_SUPPORT
            if (sensor->getID() == SENSOR_HLW8012_ID) {
                root["hlwVisible"] = 1;
                root["pwrVisible"] = 1;
            }
        #endif

        #if CSE7766_SUPPORT
            if (sensor->getID() == SENSOR_CSE7766_ID) {
                root["cseVisible"] = 1;
                root["pwrVisible"] = 1;
            }
        #endif

        #if V9261F_SUPPORT
            if (sensor->getID() == SENSOR_V9261F_ID) {
                root["pwrVisible"] = 1;
            }
        #endif

        #if ECH1560_SUPPORT
            if (sensor->getID() == SENSOR_ECH1560_ID) {
                root["pwrVisible"] = 1;
            }
        #endif

        #if PZEM004T_SUPPORT
            if (sensor->getID() == SENSOR_PZEM004T_ID) {
                root["pzemVisible"] = 1;
                root["pwrVisible"] = 1;
            }
        #endif

    }

    if (_magnitudes.size() > 0) {
        root["sensorsVisible"] = 1;
        //root["apiRealTime"] = _sensor_realtime;
        root["pwrUnits"] = _sensor_power_units;
        root["energyUnits"] = _sensor_energy_units;
        root["tmpUnits"] = _sensor_temperature_units;
        root["tmpCorrection"] = _sensor_temperature_correction;
        root["humCorrection"] = _sensor_humidity_correction;
        root["snsRead"] = _sensor_read_interval / 1000;
        root["snsReport"] = _sensor_report_every;
    }

    /*
    // Sensors manifest
    JsonArray& manifest = root.createNestedArray("manifest");
    #if BMX280_SUPPORT
        BMX280Sensor::manifest(manifest);
    #endif

    // Sensors configuration
    JsonArray& sensors = root.createNestedArray("sensors");
    for (unsigned char i; i<_sensors.size(); i++) {
        JsonObject& sensor = sensors.createNestedObject();
        sensor["index"] = i;
        sensor["id"] = _sensors[i]->getID();
        _sensors[i]->getConfig(sensor);
    }
    */

}

void _sensorAPISetup() {

    for (unsigned char magnitude_id=0; magnitude_id<_magnitudes.size(); magnitude_id++) {

        sensor_magnitude_t magnitude = _magnitudes[magnitude_id];

        String topic = magnitudeTopic(magnitude.type);
        if (SENSOR_USE_INDEX || (_counts[magnitude.type] > 1)) topic = topic + "/" + String(magnitude.global);

        apiRegister(topic.c_str(), [magnitude_id](char * buffer, size_t len) {
            sensor_magnitude_t magnitude = _magnitudes[magnitude_id];
            unsigned char decimals = _magnitudeDecimals(magnitude.type);
            double value = _sensor_realtime ? magnitude.current : magnitude.filtered;
            dtostrf(value, 1-len, decimals, buffer);
        });

    }

}
#endif

#if TERMINAL_SUPPORT

void _sensorInitCommands() {
    settingsRegisterCommand(F("MAGNITUDES"), [](Embedis* e) {
        for (unsigned char i=0; i<_magnitudes.size(); i++) {
            sensor_magnitude_t magnitude = _magnitudes[i];
            DEBUG_MSG_P(PSTR("[SENSOR] * %2d: %s @ %s (%s/%d)\n"),
                i,
                magnitudeTopic(magnitude.type).c_str(),
                magnitude.sensor->slot(magnitude.local).c_str(),
                magnitudeTopic(magnitude.type).c_str(),
                magnitude.global
            );
        }
        DEBUG_MSG_P(PSTR("+OK\n"));
    });
}

#endif

void _sensorTick() {
    for (unsigned char i=0; i<_sensors.size(); i++) {
        _sensors[i]->tick();
    }
}

void _sensorPre() {
    for (unsigned char i=0; i<_sensors.size(); i++) {
        _sensors[i]->pre();
        if (!_sensors[i]->status()) {
            DEBUG_MSG_P(PSTR("[SENSOR] Error reading data from %s (error: %d)\n"),
                _sensors[i]->description().c_str(),
                _sensors[i]->error()
            );
        }
    }
}

void _sensorPost() {
    for (unsigned char i=0; i<_sensors.size(); i++) {
        _sensors[i]->post();
    }
}

void _sensorReset() {
    #if NTP_SUPPORT
        if (ntpSynced()) {
            _sensor_energy_reset_ts = String(" (since ") + ntpDateTime() + String(")");
        }
    #endif
}

// -----------------------------------------------------------------------------
// Sensor initialization
// -----------------------------------------------------------------------------

void _sensorLoad() {

    /*

    This is temporal, in the future sensors will be initialized based on
    soft configuration (data stored in EEPROM config) so you will be able
    to define and configure new sensors on the fly

    At the time being, only enabled sensors (those with *_SUPPORT to 1) are being
    loaded and initialized here. If you want to add new sensors of the same type
    just duplicate the block and change the arguments for the set* methods.
    Check the DHT block below for an example

     */

     #if AM2320_SUPPORT
     {
         AM2320Sensor * sensor = new AM2320Sensor();
         sensor->setAddress(AM2320_ADDRESS);
         _sensors.push_back(sensor);
     }
     #endif

    #if ANALOG_SUPPORT
    {
        AnalogSensor * sensor = new AnalogSensor();
        sensor->setSamples(ANALOG_SAMPLES);
        sensor->setDelay(ANALOG_DELAY);
        _sensors.push_back(sensor);
    }
    #endif

    #if BH1750_SUPPORT
    {
        BH1750Sensor * sensor = new BH1750Sensor();
        sensor->setAddress(BH1750_ADDRESS);
        sensor->setMode(BH1750_MODE);
        _sensors.push_back(sensor);
    }
    #endif

    #if BMX280_SUPPORT
    {
        BMX280Sensor * sensor = new BMX280Sensor();
        sensor->setAddress(BMX280_ADDRESS);
        _sensors.push_back(sensor);
    }
    #endif

    #if CSE7766_SUPPORT
    {
        CSE7766Sensor * sensor = new CSE7766Sensor();
        sensor->setRX(CSE7766_PIN);
        _sensors.push_back(sensor);
    }
    #endif

    #if DALLAS_SUPPORT
    {
        DallasSensor * sensor = new DallasSensor();
        sensor->setGPIO(DALLAS_PIN);
        _sensors.push_back(sensor);
    }
    #endif

    #if DHT_SUPPORT
    {
        DHTSensor * sensor = new DHTSensor();
        sensor->setGPIO(DHT_PIN);
        sensor->setType(DHT_TYPE);
        _sensors.push_back(sensor);
    }
    #endif

    /*
    // Example on how to add a second DHT sensor
    // DHT2_PIN and DHT2_TYPE should be defined in sensors.h file
    #if DHT_SUPPORT
    {
        DHTSensor * sensor = new DHTSensor();
        sensor->setGPIO(DHT2_PIN);
        sensor->setType(DHT2_TYPE);
        _sensors.push_back(sensor);
    }
    #endif
    */

    #if DIGITAL_SUPPORT
    {
        DigitalSensor * sensor = new DigitalSensor();
        sensor->setGPIO(DIGITAL_PIN);
        sensor->setMode(DIGITAL_PIN_MODE);
        sensor->setDefault(DIGITAL_DEFAULT_STATE);
        _sensors.push_back(sensor);
    }
    #endif

    #if ECH1560_SUPPORT
    {
        ECH1560Sensor * sensor = new ECH1560Sensor();
        sensor->setCLK(ECH1560_CLK_PIN);
        sensor->setMISO(ECH1560_MISO_PIN);
        sensor->setInverted(ECH1560_INVERTED);
        _sensors.push_back(sensor);
    }
    #endif

    #if EMON_ADC121_SUPPORT
    {
        EmonADC121Sensor * sensor = new EmonADC121Sensor();
        sensor->setAddress(EMON_ADC121_I2C_ADDRESS);
        sensor->setVoltage(EMON_MAINS_VOLTAGE);
        sensor->setReference(EMON_REFERENCE_VOLTAGE);
        sensor->setCurrentRatio(0, EMON_CURRENT_RATIO);
        _sensors.push_back(sensor);
    }
    #endif

    #if EMON_ADS1X15_SUPPORT
    {
        EmonADS1X15Sensor * sensor = new EmonADS1X15Sensor();
        sensor->setAddress(EMON_ADS1X15_I2C_ADDRESS);
        sensor->setType(EMON_ADS1X15_TYPE);
        sensor->setMask(EMON_ADS1X15_MASK);
        sensor->setGain(EMON_ADS1X15_GAIN);
        sensor->setVoltage(EMON_MAINS_VOLTAGE);
        sensor->setCurrentRatio(0, EMON_CURRENT_RATIO);
        sensor->setCurrentRatio(1, EMON_CURRENT_RATIO);
        sensor->setCurrentRatio(2, EMON_CURRENT_RATIO);
        sensor->setCurrentRatio(3, EMON_CURRENT_RATIO);
        _sensors.push_back(sensor);
    }
    #endif

    #if EMON_ANALOG_SUPPORT
    {
        EmonAnalogSensor * sensor = new EmonAnalogSensor();
        sensor->setVoltage(EMON_MAINS_VOLTAGE);
        sensor->setReference(EMON_REFERENCE_VOLTAGE);
        sensor->setCurrentRatio(0, EMON_CURRENT_RATIO);
        _sensors.push_back(sensor);
    }
    #endif

    #if EVENTS_SUPPORT
    {
        EventSensor * sensor = new EventSensor();
        sensor->setGPIO(EVENTS_PIN);
        sensor->setTrigger(EVENTS_TRIGGER);
        sensor->setPinMode(EVENTS_PIN_MODE);
        sensor->setDebounceTime(EVENTS_DEBOUNCE);
        sensor->setInterruptMode(EVENTS_INTERRUPT_MODE);
        _sensors.push_back(sensor);
    }
    #endif

    #if GEIGER_SUPPORT
    {
        GeigerSensor * sensor = new GeigerSensor();        // Create instance of thr Geiger module.
        sensor->setGPIO(GEIGER_PIN);                       // Interrupt pin of the attached geiger counter board.
        sensor->setMode(GEIGER_PIN_MODE);                  // This pin is an input.
        sensor->setDebounceTime(GEIGER_DEBOUNCE);          // Debounce time 25ms, because https://github.com/Trickx/espurna/wiki/Geiger-counter
        sensor->setInterruptMode(GEIGER_INTERRUPT_MODE);   // Interrupt triggering: edge detection rising.
        sensor->setCPM2SievertFactor(GEIGER_CPM2SIEVERT);  // Conversion factor from counts per minute to µSv/h
        _sensors.push_back(sensor);
    }
    #endif

    #if GUVAS12SD_SUPPORT
    {
        GUVAS12SDSensor * sensor = new GUVAS12SDSensor();
        sensor->setGPIO(GUVAS12SD_PIN);
        _sensors.push_back(sensor);
    }
    #endif

    #if HCSR04_SUPPORT
    {
        HCSR04Sensor * sensor = new HCSR04Sensor();
        sensor->setTrigger(HCSR04_TRIGGER);
        sensor->setEcho(HCSR04_ECHO);
        _sensors.push_back(sensor);
    }
    #endif

    #if HLW8012_SUPPORT
    {
        HLW8012Sensor * sensor = new HLW8012Sensor();
        sensor->setSEL(HLW8012_SEL_PIN);
        sensor->setCF(HLW8012_CF_PIN);
        sensor->setCF1(HLW8012_CF1_PIN);
        sensor->setSELCurrent(HLW8012_SEL_CURRENT);
        _sensors.push_back(sensor);
    }
    #endif

    #if MHZ19_SUPPORT
    {
        MHZ19Sensor * sensor = new MHZ19Sensor();
        sensor->setRX(MHZ19_RX_PIN);
        sensor->setTX(MHZ19_TX_PIN);
        _sensors.push_back(sensor);
    }
    #endif

    #if NTC_SUPPORT
    {
        NTCSensor * sensor = new NTCSensor();
        sensor->setSamples(NTC_SAMPLES);
        sensor->setDelay(NTC_DELAY);
        sensor->setUpstreamResistor(NTC_R_UP);
        sensor->setDownstreamResistor(NTC_R_DOWN);
        sensor->setBeta(NTC_BETA);
        sensor->setR0(NTC_R0);
        sensor->setT0(NTC_T0);
        _sensors.push_back(sensor);
    }
    #endif

    #if SENSEAIR_SUPPORT
    {
        SenseAirSensor * sensor = new SenseAirSensor();
        sensor->setRX(SENSEAIR_RX_PIN);
        sensor->setTX(SENSEAIR_TX_PIN);
        _sensors.push_back(sensor);
    }
    #endif

    #if PMSX003_SUPPORT
    {
        PMSX003Sensor * sensor = new PMSX003Sensor();
        sensor->setRX(PMS_RX_PIN);
        sensor->setTX(PMS_TX_PIN);
        sensor->setType(PMS_TYPE);
        _sensors.push_back(sensor);
    }
    #endif

    #if PZEM004T_SUPPORT
    {
        PZEM004TSensor * sensor = new PZEM004TSensor();
        #if PZEM004T_USE_SOFT
            sensor->setRX(PZEM004T_RX_PIN);
            sensor->setTX(PZEM004T_TX_PIN);
        #else
            sensor->setSerial(& PZEM004T_HW_PORT);
        #endif
        _sensors.push_back(sensor);
    }
    #endif

    #if SHT3X_I2C_SUPPORT
    {
        SHT3XI2CSensor * sensor = new SHT3XI2CSensor();
        sensor->setAddress(SHT3X_I2C_ADDRESS);
        _sensors.push_back(sensor);
    }
    #endif

    #if SI7021_SUPPORT
    {
        SI7021Sensor * sensor = new SI7021Sensor();
        sensor->setAddress(SI7021_ADDRESS);
        _sensors.push_back(sensor);
    }
    #endif

    #if TMP3X_SUPPORT
    {
        TMP3XSensor * sensor = new TMP3XSensor();
        sensor->setType(TMP3X_TYPE);
        _sensors.push_back(sensor);
    }
    #endif

    #if V9261F_SUPPORT
    {
        V9261FSensor * sensor = new V9261FSensor();
        sensor->setRX(V9261F_PIN);
        sensor->setInverted(V9261F_PIN_INVERSE);
        _sensors.push_back(sensor);
    }
    #endif

}

void _sensorCallback(unsigned char i, unsigned char type, double value) {

    DEBUG_MSG_P(PSTR("[SENSOR] Sensor #%u callback, type %u, payload: '%s'\n"), i, type, String(value).c_str());

    for (unsigned char k=0; k<_magnitudes.size(); k++) {
        if ((_sensors[i] == _magnitudes[k].sensor) && (type == _magnitudes[k].type)) {
            _sensorReport(k, value);
            return;
        }
    }

}

void _sensorInit() {

    _sensors_ready = true;

    for (unsigned char i=0; i<_sensors.size(); i++) {

        // Do not process an already initialized sensor
        if (_sensors[i]->ready()) continue;
        DEBUG_MSG_P(PSTR("[SENSOR] Initializing %s\n"), _sensors[i]->description().c_str());

        // Force sensor to reload config
        _sensors[i]->begin();
        if (!_sensors[i]->ready()) {
            if (_sensors[i]->error() != 0) DEBUG_MSG_P(PSTR("[SENSOR]  -> ERROR %d\n"), _sensors[i]->error());
            _sensors_ready = false;
            continue;
        }

        // Initialize magnitudes
        for (unsigned char k=0; k<_sensors[i]->count(); k++) {

            unsigned char type = _sensors[i]->type(k);

            sensor_magnitude_t new_magnitude;
            new_magnitude.sensor = _sensors[i];
            new_magnitude.local = k;
            new_magnitude.type = type;
            new_magnitude.global = _counts[type];
            new_magnitude.current = 0;
            new_magnitude.filtered = 0;
            new_magnitude.reported = 0;
            new_magnitude.min_change = 0;
            if (type == MAGNITUDE_DIGITAL) {
                new_magnitude.filter = new MaxFilter();
            } else if (type == MAGNITUDE_COUNT || type == MAGNITUDE_GEIGER_CPM|| type == MAGNITUDE_GEIGER_SIEVERT) {  // For geiger counting moving average filter is the most appropriate if needed at all.
                new_magnitude.filter = new MovingAverageFilter();
            } else {
                new_magnitude.filter = new MedianFilter();
            }
            new_magnitude.filter->resize(_sensor_report_every);
            _magnitudes.push_back(new_magnitude);

            DEBUG_MSG_P(PSTR("[SENSOR]  -> %s:%d\n"), magnitudeTopic(type).c_str(), _counts[type]);

            _counts[type] = _counts[type] + 1;

        }

        // Hook callback
        _sensors[i]->onEvent([i](unsigned char type, double value) {
            _sensorCallback(i, type, value);
        });

        // Custom initializations

        #if EMON_ANALOG_SUPPORT

            if (_sensors[i]->getID() == SENSOR_EMON_ANALOG_ID) {
                EmonAnalogSensor * sensor = (EmonAnalogSensor *) _sensors[i];
                sensor->setCurrentRatio(0, getSetting("pwrRatioC", EMON_CURRENT_RATIO).toFloat());
                sensor->setVoltage(getSetting("pwrVoltage", EMON_MAINS_VOLTAGE).toInt());
            }

        #endif // EMON_ANALOG_SUPPORT

        #if HLW8012_SUPPORT

            if (_sensors[i]->getID() == SENSOR_HLW8012_ID) {

                HLW8012Sensor * sensor = (HLW8012Sensor *) _sensors[i];

                double value;

                value = getSetting("pwrRatioC", HLW8012_CURRENT_RATIO).toFloat();
                if (value > 0) sensor->setCurrentRatio(value);

                value = getSetting("pwrRatioV", HLW8012_VOLTAGE_RATIO).toFloat();
                if (value > 0) sensor->setVoltageRatio(value);

                value = getSetting("pwrRatioP", HLW8012_POWER_RATIO).toFloat();
                if (value > 0) sensor->setPowerRatio(value);

            }

        #endif // HLW8012_SUPPORT

        #if CSE7766_SUPPORT

            if (_sensors[i]->getID() == SENSOR_CSE7766_ID) {

                CSE7766Sensor * sensor = (CSE7766Sensor *) _sensors[i];

                double value;

                value = getSetting("pwrRatioC", 0).toFloat();
                if (value > 0) sensor->setCurrentRatio(value);

                value = getSetting("pwrRatioV", 0).toFloat();
                if (value > 0) sensor->setVoltageRatio(value);

                value = getSetting("pwrRatioP", 0).toFloat();
                if (value > 0) sensor->setPowerRatio(value);

            }

        #endif // CSE7766_SUPPORT

    }

}

void _sensorConfigure() {

    // General sensor settings
    _sensor_read_interval = 1000 * constrain(getSetting("snsRead", SENSOR_READ_INTERVAL).toInt(), SENSOR_READ_MIN_INTERVAL, SENSOR_READ_MAX_INTERVAL);
    _sensor_report_every = constrain(getSetting("snsReport", SENSOR_REPORT_EVERY).toInt(), SENSOR_REPORT_MIN_EVERY, SENSOR_REPORT_MAX_EVERY);
    _sensor_realtime = getSetting("apiRealTime", API_REAL_TIME_VALUES).toInt() == 1;
    _sensor_power_units = getSetting("pwrUnits", SENSOR_POWER_UNITS).toInt();
    _sensor_energy_units = getSetting("energyUnits", SENSOR_ENERGY_UNITS).toInt();
    _sensor_temperature_units = getSetting("tmpUnits", SENSOR_TEMPERATURE_UNITS).toInt();
    _sensor_temperature_correction = getSetting("tmpCorrection", SENSOR_TEMPERATURE_CORRECTION).toFloat();
    _sensor_humidity_correction = getSetting("humCorrection", SENSOR_HUMIDITY_CORRECTION).toFloat();

    // Specific sensor settings
    for (unsigned char i=0; i<_sensors.size(); i++) {

        #if EMON_ANALOG_SUPPORT

            if (_sensors[i]->getID() == SENSOR_EMON_ANALOG_ID) {

                double value;
                EmonAnalogSensor * sensor = (EmonAnalogSensor *) _sensors[i];

                if ((value = getSetting("pwrExpectedP", 0).toInt())) {
                    sensor->expectedPower(0, value);
                    setSetting("pwrRatioC", sensor->getCurrentRatio(0));
                }

                if (getSetting("pwrResetCalibration", 0).toInt() == 1) {
                    sensor->setCurrentRatio(0, EMON_CURRENT_RATIO);
                    delSetting("pwrRatioC");
                }

                if (getSetting("pwrResetE", 0).toInt() == 1) {
                    sensor->resetEnergy();
                    _sensorReset();
                }

                sensor->setVoltage(getSetting("pwrVoltage", EMON_MAINS_VOLTAGE).toInt());

            }

        #endif // EMON_ANALOG_SUPPORT

        #if EMON_ADC121_SUPPORT
            if (_sensors[i]->getID() == SENSOR_EMON_ADC121_ID) {
                EmonADC121Sensor * sensor = (EmonADC121Sensor *) _sensors[i];
                if (getSetting("pwrResetE", 0).toInt() == 1) {
                    sensor->resetEnergy();
                    _sensorReset();
                }
            }
        #endif

        #if EMON_ADS1X15_SUPPORT
            if (_sensors[i]->getID() == SENSOR_EMON_ADS1X15_ID) {
                EmonADS1X15Sensor * sensor = (EmonADS1X15Sensor *) _sensors[i];
                if (getSetting("pwrResetE", 0).toInt() == 1) {
                    sensor->resetEnergy();
                    _sensorReset();
                }
            }
        #endif

        #if HLW8012_SUPPORT


            if (_sensors[i]->getID() == SENSOR_HLW8012_ID) {

                double value;
                HLW8012Sensor * sensor = (HLW8012Sensor *) _sensors[i];

                if (value = getSetting("pwrExpectedC", 0).toFloat()) {
                    sensor->expectedCurrent(value);
                    setSetting("pwrRatioC", sensor->getCurrentRatio());
                }

                if (value = getSetting("pwrExpectedV", 0).toInt()) {
                    sensor->expectedVoltage(value);
                    setSetting("pwrRatioV", sensor->getVoltageRatio());
                }

                if (value = getSetting("pwrExpectedP", 0).toInt()) {
                    sensor->expectedPower(value);
                    setSetting("pwrRatioP", sensor->getPowerRatio());
                }

                if (getSetting("pwrResetE", 0).toInt() == 1) {
                    sensor->resetEnergy();
                    _sensorReset();
                }

                if (getSetting("pwrResetCalibration", 0).toInt() == 1) {
                    sensor->resetRatios();
                    delSetting("pwrRatioC");
                    delSetting("pwrRatioV");
                    delSetting("pwrRatioP");
                }

            }

        #endif // HLW8012_SUPPORT

        #if CSE7766_SUPPORT

            if (_sensors[i]->getID() == SENSOR_CSE7766_ID) {

                double value;
                CSE7766Sensor * sensor = (CSE7766Sensor *) _sensors[i];

                if ((value = getSetting("pwrExpectedC", 0).toFloat())) {
                    sensor->expectedCurrent(value);
                    setSetting("pwrRatioC", sensor->getCurrentRatio());
                }

                if ((value = getSetting("pwrExpectedV", 0).toInt())) {
                    sensor->expectedVoltage(value);
                    setSetting("pwrRatioV", sensor->getVoltageRatio());
                }

                if ((value = getSetting("pwrExpectedP", 0).toInt())) {
                    sensor->expectedPower(value);
                    setSetting("pwrRatioP", sensor->getPowerRatio());
                }

                if (getSetting("pwrResetE", 0).toInt() == 1) {
                    sensor->resetEnergy();
                    _sensorReset();
                }

                if (getSetting("pwrResetCalibration", 0).toInt() == 1) {
                    sensor->resetRatios();
                    delSetting("pwrRatioC");
                    delSetting("pwrRatioV");
                    delSetting("pwrRatioP");
                }

            }

        #endif // CSE7766_SUPPORT

    }

    // Update filter sizes
    for (unsigned char i=0; i<_magnitudes.size(); i++) {
        _magnitudes[i].filter->resize(_sensor_report_every);
    }

    // Save settings
    delSetting("pwrExpectedP");
    delSetting("pwrExpectedC");
    delSetting("pwrExpectedV");
    delSetting("pwrResetCalibration");
    delSetting("pwrResetE");
    saveSettings();

}

void _sensorReport(unsigned char index, double value) {

    sensor_magnitude_t magnitude = _magnitudes[index];
    unsigned char decimals = _magnitudeDecimals(magnitude.type);

    char buffer[10];
    dtostrf(value, 1-sizeof(buffer), decimals, buffer);

    #if BROKER_SUPPORT
        brokerPublish(magnitudeTopic(magnitude.type).c_str(), magnitude.local, buffer);
    #endif

    #if MQTT_SUPPORT

        mqttSend(magnitudeTopicIndex(index).c_str(), buffer);

        #if SENSOR_PUBLISH_ADDRESSES
            char topic[32];
            snprintf(topic, sizeof(topic), "%s/%s", SENSOR_ADDRESS_TOPIC, magnitudeTopic(magnitude.type).c_str());
            if (SENSOR_USE_INDEX || (_counts[magnitude.type] > 1)) {
                mqttSend(topic, magnitude.global, magnitude.sensor->address(magnitude.local).c_str());
            } else {
                mqttSend(topic, magnitude.sensor->address(magnitude.local).c_str());
            }
        #endif // SENSOR_PUBLISH_ADDRESSES

    #endif // MQTT_SUPPORT

    #if INFLUXDB_SUPPORT
        if (SENSOR_USE_INDEX || (_counts[magnitude.type] > 1)) {
            idbSend(magnitudeTopic(magnitude.type).c_str(), magnitude.global, buffer);
        } else {
            idbSend(magnitudeTopic(magnitude.type).c_str(), buffer);
        }
    #endif // INFLUXDB_SUPPORT

    #if THINGSPEAK_SUPPORT
        tspkEnqueueMeasurement(index, buffer);
    #endif

    #if DOMOTICZ_SUPPORT
    {
        char key[15];
        snprintf_P(key, sizeof(key), PSTR("dczMagnitude%d"), index);
        if (magnitude.type == MAGNITUDE_HUMIDITY) {
            int status;
            if (value > 70) {
                status = HUMIDITY_WET;
            } else if (value > 45) {
                status = HUMIDITY_COMFORTABLE;
            } else if (value > 30) {
                status = HUMIDITY_NORMAL;
            } else {
                status = HUMIDITY_DRY;
            }
            char status_buf[5];
            itoa(status, status_buf, 10);
            domoticzSend(key, buffer, status_buf);
        } else {
            domoticzSend(key, 0, buffer);
        }
    }
    #endif // DOMOTICZ_SUPPORT

}

// -----------------------------------------------------------------------------
// Public
// -----------------------------------------------------------------------------

unsigned char sensorCount() {
    return _sensors.size();
}

unsigned char magnitudeCount() {
    return _magnitudes.size();
}

String magnitudeName(unsigned char index) {
    if (index < _magnitudes.size()) {
        sensor_magnitude_t magnitude = _magnitudes[index];
        return magnitude.sensor->slot(magnitude.local);
    }
    return String();
}

unsigned char magnitudeType(unsigned char index) {
    if (index < _magnitudes.size()) {
        return int(_magnitudes[index].type);
    }
    return MAGNITUDE_NONE;
}

unsigned char magnitudeIndex(unsigned char index) {
    if (index < _magnitudes.size()) {
        return int(_magnitudes[index].global);
    }
    return 0;
}

String magnitudeTopic(unsigned char type) {
    char buffer[16] = {0};
    if (type < MAGNITUDE_MAX) strncpy_P(buffer, magnitude_topics[type], sizeof(buffer));
    return String(buffer);
}

String magnitudeTopicIndex(unsigned char index) {
    char topic[32] = {0};
    if (index < _magnitudes.size()) {
        sensor_magnitude_t magnitude = _magnitudes[index];
        if (SENSOR_USE_INDEX || (_counts[magnitude.type] > 1)) {
            snprintf(topic, sizeof(topic), "%s/%u", magnitudeTopic(magnitude.type).c_str(), magnitude.global);
        } else {
            snprintf(topic, sizeof(topic), "%s", magnitudeTopic(magnitude.type).c_str());
        }
    }
    return String(topic);
}


String magnitudeUnits(unsigned char type) {
    char buffer[8] = {0};
    if (type < MAGNITUDE_MAX) {
        if ((type == MAGNITUDE_TEMPERATURE) && (_sensor_temperature_units == TMP_FAHRENHEIT)) {
            strncpy_P(buffer, magnitude_fahrenheit, sizeof(buffer));
        } else if (
            (type == MAGNITUDE_ENERGY || type == MAGNITUDE_ENERGY_DELTA) &&
            (_sensor_energy_units == ENERGY_KWH)) {
            strncpy_P(buffer, magnitude_kwh, sizeof(buffer));
        } else if (
            (type == MAGNITUDE_POWER_ACTIVE || type == MAGNITUDE_POWER_APPARENT || type == MAGNITUDE_POWER_REACTIVE) &&
            (_sensor_power_units == POWER_KILOWATTS)) {
            strncpy_P(buffer, magnitude_kw, sizeof(buffer));
        } else {
            strncpy_P(buffer, magnitude_units[type], sizeof(buffer));
        }
    }
    return String(buffer);
}

// -----------------------------------------------------------------------------

void sensorSetup() {

    // Backwards compatibility
    moveSetting("powerUnits", "pwrUnits");

    // Load sensors
    _sensorLoad();
    _sensorInit();

    // Configure stored values
    _sensorConfigure();

    #if WEB_SUPPORT

        // Websockets
        wsOnSendRegister(_sensorWebSocketStart);
        wsOnReceiveRegister(_sensorWebSocketOnReceive);
        wsOnSendRegister(_sensorWebSocketSendData);
        wsOnAfterParseRegister(_sensorConfigure);

        // API
        _sensorAPISetup();

    #endif

    #if TERMINAL_SUPPORT
        _sensorInitCommands();
    #endif

    // Register loop
    espurnaRegisterLoop(sensorLoop);

}

void sensorLoop() {

    // Check if we still have uninitialized sensors
    static unsigned long last_init = 0;
    if (!_sensors_ready) {
        if (millis() - last_init > SENSOR_INIT_INTERVAL) {
            last_init = millis();
            _sensorInit();
        }
    }

    if (_magnitudes.size() == 0) return;

    // Tick hook
    _sensorTick();

    // Check if we should read new data
    static unsigned long last_update = 0;
    static unsigned long report_count = 0;
    if (millis() - last_update > _sensor_read_interval) {

        last_update = millis();
        report_count = (report_count + 1) % _sensor_report_every;

        double current;
        double filtered;

        // Pre-read hook
        _sensorPre();

        // Get the first relay state
        #if SENSOR_POWER_CHECK_STATUS
            bool relay_off = (relayCount() > 0) && (relayStatus(0) == 0);
        #endif

        // Get readings
        for (unsigned char i=0; i<_magnitudes.size(); i++) {

            sensor_magnitude_t magnitude = _magnitudes[i];

            if (magnitude.sensor->status()) {

                current = magnitude.sensor->value(magnitude.local);

                // Completely remove spurious values if relay is OFF
                #if SENSOR_POWER_CHECK_STATUS
                    if (relay_off) {
                        if (magnitude.type == MAGNITUDE_POWER_ACTIVE ||
                            magnitude.type == MAGNITUDE_POWER_REACTIVE ||
                            magnitude.type == MAGNITUDE_POWER_APPARENT ||
                            magnitude.type == MAGNITUDE_CURRENT ||
                            magnitude.type == MAGNITUDE_ENERGY_DELTA
                        ) {
                            current = 0;
                        }
                    }
                #endif

                magnitude.filter->add(current);

                // Special case
                if (magnitude.type == MAGNITUDE_COUNT) {
                    current = magnitude.filter->result();
                }

                current = _magnitudeProcess(magnitude.type, current);
                _magnitudes[i].current = current;

                // Debug
                #if SENSOR_DEBUG
                {
<<<<<<< HEAD
                    dtostrf(current, 1-sizeof(buffer), _magnitudeDecimals(magnitude.type), buffer);
=======
                    char buffer[64];
                    dtostrf(current, 1-sizeof(buffer), decimals, buffer);
>>>>>>> c6a38e9e
                    DEBUG_MSG_P(PSTR("[SENSOR] %s - %s: %s%s\n"),
                        magnitude.sensor->slot(magnitude.local).c_str(),
                        magnitudeTopic(magnitude.type).c_str(),
                        buffer,
                        magnitudeUnits(magnitude.type).c_str()
                    );
                }
                #endif // SENSOR_DEBUG

                // Time to report (we do it every _sensor_report_every readings)
                if (report_count == 0) {

                    filtered = magnitude.filter->result();
                    magnitude.filter->reset();
                    filtered = _magnitudeProcess(magnitude.type, filtered);
                    _magnitudes[i].filtered = filtered;

                    // Check if there is a minimum change threshold to report
                    if (fabs(filtered - magnitude.reported) >= magnitude.min_change) {

                        _magnitudes[i].reported = filtered;

                        _sensorReport(i, filtered);

                    } // if (fabs(filtered - magnitude.reported) >= magnitude.min_change)
                } // if (report_count == 0)
            } // if (magnitude.sensor->status())
        } // for (unsigned char i=0; i<_magnitudes.size(); i++)

        // Post-read hook
        _sensorPost();

        #if WEB_SUPPORT
            wsSend(_sensorWebSocketSendData);
        #endif

        #if THINGSPEAK_SUPPORT
            if (report_count == 0) tspkFlush();
        #endif

    }

}

#endif // SENSOR_SUPPORT<|MERGE_RESOLUTION|>--- conflicted
+++ resolved
@@ -1114,12 +1114,8 @@
                 // Debug
                 #if SENSOR_DEBUG
                 {
-<<<<<<< HEAD
+                    char buffer[64];
                     dtostrf(current, 1-sizeof(buffer), _magnitudeDecimals(magnitude.type), buffer);
-=======
-                    char buffer[64];
-                    dtostrf(current, 1-sizeof(buffer), decimals, buffer);
->>>>>>> c6a38e9e
                     DEBUG_MSG_P(PSTR("[SENSOR] %s - %s: %s%s\n"),
                         magnitude.sensor->slot(magnitude.local).c_str(),
                         magnitudeTopic(magnitude.type).c_str(),
