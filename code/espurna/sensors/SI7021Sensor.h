--- conflicted
+++ resolved
@@ -50,21 +50,8 @@
             _address = _begin_i2c(_address, sizeof(addresses), addresses);
             if (_address == 0) return;
 
-<<<<<<< HEAD
-            // Check device
-            i2c_write_uint8(_address, 0xFC, 0xC9);
-            _chip = i2c_read_uint8(_address);
-
-            if ((_chip != SI7021_CHIP_SI7021) & (_chip != SI7021_CHIP_HTU21D)) {
-                i2cReleaseLock(_address);
-                _error = SENSOR_ERROR_UNKNOWN_ID;
-            } else {
-                _count = 2;
-            }
-=======
             // Initialize sensor
             _init();
->>>>>>> c0215f0a
 
         }
 
@@ -118,25 +105,9 @@
 
         // Current value for slot # index
         double value(unsigned char index) {
-<<<<<<< HEAD
-            if (index < _count) {
-                double value;
-                if (index == 0) {
-                    value = read(SI7021_CMD_TMP_NOHOLD);
-                    value = (175.72 * value / 65536) - 46.85;
-                }
-                if (index == 1) {
-                    value = read(SI7021_CMD_HUM_NOHOLD);
-                    value = (125.0 * value / 65536) - 6;
-                    value = constrain(value, 0, 100);
-                }
-                return value;
-            }
-=======
             _error = SENSOR_ERROR_OK;
             if (index == 0) return _temperature;
             if (index == 1) return _humidity;
->>>>>>> c0215f0a
             _error = SENSOR_ERROR_OUT_OF_RANGE;
             return 0;
         }
@@ -150,21 +121,8 @@
         void _init() {
 
             // Check device
-            #if I2C_USE_BRZO
-                uint8_t buffer[2] = {0xFC, 0xC9};
-                brzo_i2c_start_transaction(_address, SI7021_SCL_FREQUENCY);
-                brzo_i2c_write(buffer, 2, false);
-                brzo_i2c_read(buffer, 1, false);
-                brzo_i2c_end_transaction();
-                _chip = buffer[0];
-            #else
-                Wire.beginTransmission(_address);
-                Wire.write(0xFC);
-                Wire.write(0xC9);
-                Wire.endTransmission();
-                Wire.requestFrom(_address, (unsigned char) 1);
-                _chip = Wire.read();
-            #endif
+            i2c_write_uint8(_address, 0xFC, 0xC9);
+            _chip = i2c_read_uint8(_address);
 
             if ((_chip != SI7021_CHIP_SI7021) & (_chip != SI7021_CHIP_HTU21D)) {
                 i2cReleaseLock(_address);
@@ -187,20 +145,6 @@
             unsigned long start = millis();
             while (millis() - start < 50) delay(1);
 
-<<<<<<< HEAD
-=======
-            #if I2C_USE_BRZO
-                brzo_i2c_read(buffer, 2, false);
-                brzo_i2c_end_transaction();
-                unsigned int msb = buffer[0];
-                unsigned int lsb = buffer[1];
-            #else
-                Wire.requestFrom(_address, bytes);
-                unsigned int msb = Wire.read();
-                unsigned int lsb = Wire.read();
-            #endif
-
->>>>>>> c0215f0a
             // Clear the last to bits of LSB to 00.
             // According to datasheet LSB of RH is always xxxxxx10
             unsigned int value = i2c_read_uint16(_address) & 0xFFFC;
