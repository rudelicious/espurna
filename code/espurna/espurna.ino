--- conflicted
+++ resolved
@@ -189,16 +189,14 @@
     #if UART_MQTT_SUPPORT
         uartmqttSetup();
     #endif
-<<<<<<< HEAD
+    #ifdef FOXEL_LIGHTFOX_DUAL
+        lightfoxSetup();
+    #endif
     #if THERMOSTAT_SUPPORT
         thermostatSetup();
     #endif
     #if THERMOSTAT_DISPLAY_SUPPORT
         displaySetup();
-=======
-    #ifdef FOXEL_LIGHTFOX_DUAL
-        lightfoxSetup();
->>>>>>> 07ba3ff2
     #endif
 
 
