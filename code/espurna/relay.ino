--- conflicted
+++ resolved
@@ -667,11 +667,6 @@
 void relaySetupWS() {
     wsOnSendRegister(_relayWebSocketOnStart);
     wsOnActionRegister(_relayWebSocketOnAction);
-<<<<<<< HEAD
-    wsOnAfterParseRegister(_relayConfigure);
-=======
-    wsOnReceiveRegister(_relayWebSocketOnReceive);
->>>>>>> 5b62978d
 }
 
 #endif // WEB_SUPPORT
@@ -1017,12 +1012,6 @@
     _relayBoot();
     _relayLoop();
 
-<<<<<<< HEAD
-    settingsRegisterKeyCheck(_relayKeyCheck);
-    espurnaRegisterLoop(_relayLoop);
-
-=======
->>>>>>> 5b62978d
     #if WEB_SUPPORT
         relaySetupWS();
     #endif
@@ -1036,13 +1025,10 @@
         _relayInitCommands();
     #endif
 
-<<<<<<< HEAD
-=======
+    settingsRegisterKeyCheck(_relayKeyCheck);
+
     // Main callbacks
     espurnaRegisterLoop(_relayLoop);
     espurnaRegisterReload(_relayConfigure);
 
-    DEBUG_MSG_P(PSTR("[RELAY] Number of relays: %d\n"), _relays.size());
-
->>>>>>> 5b62978d
 }