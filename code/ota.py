#!/usr/bin/env python
# coding=utf-8
# -------------------------------------------------------------------------------
# ESPurna OTA manager
# xose.perez@gmail.com
#
# Requires PlatformIO Core
# -------------------------------------------------------------------------------
from __future__ import print_function

import shutil
import argparse
import re
import socket
import subprocess
import sys
import time

from zeroconf import ServiceBrowser, ServiceStateChange, Zeroconf

try:
    # noinspection PyUnresolvedReferences
    input = raw_input  # Python2    *!! redefining build-in input.
except NameError:
    pass  # Python3

# -------------------------------------------------------------------------------

<<<<<<< HEAD
devices = []
description = "ESPurna OTA Manager v0.2"
=======
DISCOVER_TIMEOUT = 2

description = "ESPurna OTA Manager v0.2"
devices = []
discover_last = 0
>>>>>>> b53a0d0e

# -------------------------------------------------------------------------------

def on_service_state_change(zeroconf, service_type, name, state_change):
    """
    Callback that adds discovered devices to "devices" list
    """

    if state_change is ServiceStateChange.Added:
        discover_last = time.time()
        info = zeroconf.get_service_info(service_type, name)
        if info:

            hostname = info.server.split(".")[0]
            device = {
                'hostname': hostname.upper(),
                'ip': socket.inet_ntoa(info.address),
                'mac': '',
                'app_name': '',
                'app_version': '',
                'target_board': '',
                'mem_size': '',
                'sdk_size': '',
                'free_space': '',
            }

            for key, item in info.properties.items():
                device[key.decode('UTF-8')] = item.decode('UTF-8');

            devices.append(device)


def list_devices():
    """
    Shows the list of discovered devices
    """
    output_format="{:>3}  {:<14}  {:<15}  {:<17}  {:<12}  {:<8}  {:<25}  {:<8}  {:<8}  {:<10}"
    print(output_format.format(
        "#",
        "HOSTNAME",
        "IP",
        "MAC",
        "APP",
        "VERSION",
        "DEVICE",
        "MEM_SIZE",
        "SDK_SIZE",
        "FREE_SPACE"
    ))
    print("-" * 139)

    index = 0
    for device in devices:
        index = index + 1
        print(output_format.format(
            index,
            device.get('hostname', ''),
            device.get('ip', ''),
            device.get('mac', ''),
            device.get('app_name', ''),
            device.get('app_version', ''),
            device.get('target_board', ''),
            device.get('mem_size', ''),
            device.get('sdk_size', ''),
            device.get('free_space', ''),
        ))

    print()


def get_boards():
    """
    Grabs board types fro hardware.h file
    """
    boards = []
    for line in open("espurna/config/hardware.h"):
        m = re.search(r'defined\((\w*)\)', line)
        if m:
            boards.append(m.group(1))
    return sorted(boards)

def get_device_size(device):
    if device.get('mem_size', 0) == device.get('sdk_size', 0):
        return int(device.get('mem_size', 0) / 1024
    return 0

def get_empty_board():
    """
    Returns the empty structure of a board to flash
    """
    board = {'board': '', 'ip': '', 'size': 0, 'auth': '', 'flags': ''}
    return board

def get_board_by_index(index):
    """
    Returns the required data to flash a given board
    """
    board = {}
    if 1 <= index and index <= len(devices):
        device = devices[index - 1]
        board['hostname'] = device.get('hostname')
        board['board'] = device.get('target_board', '')
        board['ip'] = device.get('ip', '')
        board['size'] = get_device_size(device)
    return board

def get_board_by_mac(mac):
    """
    Returns the required data to flash a given board
    """
    hostname = hostname.lower()
    for device in devices:
        if device.get('mac', '').lower() == mac:
            board = {}
            board['hostname'] = device.get('hostname')
            board['board'] = device.get('device')
            board['ip'] = device.get('ip')
            board['size'] = get_device_size(device)
            if not board['board'] or not board['ip'] or board['size'] == 0:
                return None
            return board
    return None

def get_board_by_hostname(hostname):
    """
    Returns the required data to flash a given board
    """
    hostname = hostname.lower()
    for device in devices:
        if device.get('hostname', '').lower() == hostname:
            board = {}
            board['hostname'] = device.get('hostname')
<<<<<<< HEAD
            board['board'] = device.get('device')
=======
            board['board'] = device.get('target_board')
            if not board['board']:
                return None
>>>>>>> b53a0d0e
            board['ip'] = device.get('ip')
            board['size'] = get_device_size(device)
            if not board['board'] or not board['ip'] or board['size'] == 0:
                return None
            return board
    return None

def input_board():
    """
    Grabs info from the user about what device to flash
    """

    # Choose the board
    try:
        index = int(input("Choose the board you want to flash (empty if none of these): "))
    except ValueError:
        index = 0
    if index < 0 or len(devices) < index:
        print("Board number must be between 1 and %s\n" % str(len(devices)))
        return None

    board = get_board_by_index(index);

    # Choose board type if none before
    if len(board.get('board', '')) == 0:

        print()
        count = 1
        boards = get_boards()
        for name in boards:
            print("%3d\t%s" % (count, name))
            count = count + 1
        print()
        try:
            index = int(input("Choose the board type you want to flash: "))
        except ValueError:
            index = 0
        if index < 1 or len(boards) < index:
            print("Board number must be between 1 and %s\n" % str(len(boards)))
            return None
        board['board'] = boards[index - 1]

    # Choose board size of none before
    if board.get('size', 0) == 0:
        try:
            board['size'] = int(input("Board memory size (1 for 1M, 4 for 4M): "))
        except ValueError:
            print("Wrong memory size")
            return None

    # Choose IP of none before
    if len(board.get('ip', '')) == 0:
        board['ip'] = input("IP of the device to flash (empty for 192.168.4.1): ") or "192.168.4.1"

    return board

def boardname(board):
    return board.get('hostname', board['ip'])

def store(device, env):
    source = ".pioenvs/%s/firmware.elf" % env
    destination = ".pioenvs/elfs/%s.elf" % boardname(device).lower()
    shutil.move(source, destination)

def run(device, env):
    print("Building and flashing image over-the-air...")
    command = "export ESPURNA_IP=\"%s\"; export ESPURNA_BOARD=\"%s\"; export ESPURNA_AUTH=\"%s\"; export ESPURNA_FLAGS=\"%s\"; platformio run --silent --environment %s -t upload"
    command = command % (device['ip'], device['board'], device['auth'], device['flags'], env)
    subprocess.check_call(command, shell=True)
    store(device, env)

# -------------------------------------------------------------------------------

if __name__ == '__main__':

    # Parse command line options
    parser = argparse.ArgumentParser(description=description)
    parser.add_argument("-c", "--core", help="flash ESPurna core", default=0, action='count')
    parser.add_argument("-f", "--flash", help="flash device", default=0, action='count')
    parser.add_argument("-o", "--flags", help="extra flags", default='')
    parser.add_argument("-p", "--password", help="auth password", default='')
    parser.add_argument("-s", "--sort", help="sort devices list by field", default='hostname')
    parser.add_argument("-y", "--yes", help="do not ask for confirmation", default=0, action='count')
    parser.add_argument("hostnames", nargs='*', help="Hostnames to update")
    args = parser.parse_args()

    print()
    print(description)
    print()

    # Look for sevices
    zeroconf = Zeroconf()
    browser = ServiceBrowser(zeroconf, "_arduino._tcp.local.", handlers=[on_service_state_change])
    discover_last = time.time()
    while time.time() < discover_last + DISCOVER_TIMEOUT:
        None
    #zeroconf.close()

    if len(devices) == 0:
        print("Nothing found!\n")
        sys.exit(0)

    # Sort list
    field = args.sort.lower()
    if field not in devices[0]:
        print("Unknown field '%s'\n" % field)
        sys.exit(1)
    devices = sorted(devices, key=lambda device: device.get(field, ''))

    # List devices
    list_devices()

    # Flash device
    if args.flash > 0:

        # Board(s) to flash
        queue = []

        # Check if hostnames
        for hostname in args.hostnames:
            board = get_board_by_hostname(hostname)
            if board:
                board['auth'] = args.password
                board['flags'] = args.flags
                queue.append(board)

        # If no boards ask the user
        if len(queue) == 0:
            board = input_board()
            if board:
                board['auth'] = args.password or input("Authorization key of the device to flash: ")
                board['flags'] = args.flags or input("Extra flags for the build: ")
                queue.append(board)

        # If still no boards quit
        if len(queue) == 0:
            sys.exit(0)

        # Flash eash board
        for board in queue:

            # Flash core version?
            if args.core > 0:
                board['flags'] = "-DESPURNA_CORE " + board['flags']

            env = "esp8266-%sm-ota" % board['size']

            # Summary
            print()
            print("HOST  = %s" % boardname(board))
            print("IP    = %s" % board['ip'])
            print("BOARD = %s" % board['board'])
            print("AUTH  = %s" % board['auth'])
            print("FLAGS = %s" % board['flags'])
            print("ENV   = %s" % env)

            response = True
            if args.yes == 0:
                response = (input("\nAre these values right [y/N]: ") == "y")
            if response:
                print()
                run(board, env)<|MERGE_RESOLUTION|>--- conflicted
+++ resolved
@@ -26,16 +26,11 @@
 
 # -------------------------------------------------------------------------------
 
-<<<<<<< HEAD
-devices = []
-description = "ESPurna OTA Manager v0.2"
-=======
 DISCOVER_TIMEOUT = 2
 
-description = "ESPurna OTA Manager v0.2"
+description = "ESPurna OTA Manager v0.3"
 devices = []
 discover_last = 0
->>>>>>> b53a0d0e
 
 # -------------------------------------------------------------------------------
 
@@ -168,13 +163,7 @@
         if device.get('hostname', '').lower() == hostname:
             board = {}
             board['hostname'] = device.get('hostname')
-<<<<<<< HEAD
-            board['board'] = device.get('device')
-=======
             board['board'] = device.get('target_board')
-            if not board['board']:
-                return None
->>>>>>> b53a0d0e
             board['ip'] = device.get('ip')
             board['size'] = get_device_size(device)
             if not board['board'] or not board['ip'] or board['size'] == 0:
